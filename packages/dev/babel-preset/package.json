--- conflicted
+++ resolved
@@ -6,11 +6,8 @@
     "@babel/plugin-proposal-class-properties": "^7.1.0",
     "@babel/preset-env": "^7.1.0",
     "@babel/preset-flow": "^7.0.0",
-<<<<<<< HEAD
-    "@babel/preset-react": "^7.0.0"
-=======
+    "@babel/preset-react": "^7.0.0",
     "read-pkg-up": "^4.0.0"
->>>>>>> d422d5a1
   },
   "devDependencies": {
     "@babel/core": "^7.1.2"
