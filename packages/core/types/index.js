// @flow strict-local

import type {Readable} from 'stream';
import type SourceMap from '@parcel/source-map';
import type {FileSystem} from '@parcel/fs';
import type WorkerFarm from '@parcel/workers';
import type {PackageManager} from '@parcel/package-manager';
import type {Diagnostic} from '@parcel/diagnostic';
import type {PluginLogger} from '@parcel/logger';

import type {AST as _AST, ConfigResult as _ConfigResult} from './unsafe';

export type AST = _AST;
export type ConfigResult = _ConfigResult;

export type JSONValue =
  | null
  | void // ? Is this okay?
  | boolean
  | number
  | string
  | Array<JSONValue>
  | JSONObject;

export type JSONObject = {[key: string]: JSONValue, ...};

export type PackageName = string;
export type FilePath = string;
export type Glob = string;
export type Semver = string;
export type SemverRange = string;
export type ModuleSpecifier = string;

export type GlobMap<T> = {[Glob]: T, ...};

export type ParcelConfigFile = {|
  extends?: PackageName | FilePath | Array<PackageName | FilePath>,
  resolvers?: Array<PackageName>,
  transforms?: {[Glob]: Array<PackageName>, ...},
  bundler?: PackageName,
  namers?: Array<PackageName>,
  runtimes?: {[EnvironmentContext]: Array<PackageName>, ...},
  packagers?: {[Glob]: PackageName, ...},
  optimizers?: {[Glob]: Array<PackageName>, ...},
  reporters?: Array<PackageName>,
  validators?: {[Glob]: Array<PackageName>, ...}
|};

export type ResolvedParcelConfigFile = {|
  ...ParcelConfigFile,
  filePath: FilePath,
  resolveFrom?: FilePath
|};

export type Engines = {
  browsers?: string | Array<string>,
  electron?: SemverRange,
  node?: SemverRange,
  parcel?: SemverRange,
  ...
};

export type TargetSourceMapOptions = {|
  sourceRoot?: string,
  inline?: boolean,
  inlineSources?: boolean
|};

export interface Target {
  +distEntry: ?FilePath;
  +distDir: FilePath;
  +env: Environment;
  +sourceMap: ?TargetSourceMapOptions;
  +name: string;
  +publicUrl: ?string;
}

export type EnvironmentContext =
  | 'browser'
  | 'web-worker'
  | 'service-worker'
  | 'node'
  | 'electron-main'
  | 'electron-renderer';

export type OutputFormat = 'esmodule' | 'commonjs' | 'global';
export type PackageTargetDescriptor = {|
  context?: EnvironmentContext,
  engines?: Engines,
  includeNodeModules?: boolean | Array<PackageName>,
  outputFormat?: OutputFormat,
  publicUrl?: string,
  distDir?: FilePath,
  sourceMap?: TargetSourceMapOptions,
  isLibrary?: boolean
|};

export type TargetDescriptor = {|
  ...PackageTargetDescriptor,
  distDir: FilePath
|};

export type EnvironmentOpts = {|
  context?: EnvironmentContext,
  engines?: Engines,
  includeNodeModules?: boolean | Array<PackageName>,
  outputFormat?: OutputFormat,
  isLibrary?: boolean
|};

export type VersionMap = {
  [string]: string,
  ...
};

export interface Environment {
  +context: EnvironmentContext;
  +engines: Engines;
  +includeNodeModules: boolean | Array<PackageName>;
  +outputFormat: OutputFormat;
  +isLibrary: boolean;

  isBrowser(): boolean;
  isNode(): boolean;
  isElectron(): boolean;
  isWorker(): boolean;
  isIsolated(): boolean;
  matchesEngines(minVersions: VersionMap): boolean;
}

type PackageDependencies = {|
  [PackageName]: Semver
|};

export type PackageJSON = {
  name: PackageName,
  version: Semver,
  main?: FilePath,
  module?: FilePath,
  types?: FilePath,
  browser?: FilePath | {[FilePath]: FilePath | boolean, ...},
  source?: FilePath | {[FilePath]: FilePath, ...},
  alias?: {[PackageName | FilePath | Glob]: PackageName | FilePath, ...},
  browserslist?: Array<string>,
  engines?: Engines,
  targets?: {[string]: PackageTargetDescriptor, ...},
  dependencies?: PackageDependencies,
  devDependencies?: PackageDependencies,
  peerDependencies?: PackageDependencies,
  sideEffects?: boolean | FilePath | Array<FilePath>,
  ...
};

export type LogLevel = 'none' | 'error' | 'warn' | 'info' | 'verbose';
export type BuildMode = 'development' | 'production' | string;

export type InitialParcelOptions = {|
  entries?: FilePath | Array<FilePath>,
  rootDir?: FilePath,
  config?: ResolvedParcelConfigFile,
  defaultConfig?: ResolvedParcelConfigFile,
  env?: {[string]: string, ...},
  targets?: ?(Array<string> | {+[string]: TargetDescriptor, ...}),

  disableCache?: boolean,
  cacheDir?: FilePath,
  killWorkers?: boolean,
  mode?: BuildMode,
  minify?: boolean,
  scopeHoist?: boolean,
  sourceMaps?: boolean,
  hot?: ServerOptions | false,
  serve?: ServerOptions | false,
  autoinstall?: boolean,
  logLevel?: LogLevel,
  profile?: boolean,
  patchConsole?: boolean,

  inputFS?: FileSystem,
  outputFS?: FileSystem,
  workerFarm?: WorkerFarm,
  packageManager?: PackageManager,
  defaultEngines?: Engines

  // contentHash
  // throwErrors
  // global?
  // detailedReport
|};

export interface PluginOptions {
  +mode: BuildMode;
  +minify: boolean;
  +scopeHoist: boolean;
  +sourceMaps: boolean;
  +env: {+[string]: string, ...};
  +hot: ServerOptions | false;
  +serve: ServerOptions | false;
  +autoinstall: boolean;
  +logLevel: LogLevel;
  +rootDir: FilePath;
  +projectRoot: FilePath;
  +cacheDir: FilePath;
  +inputFS: FileSystem;
  +outputFS: FileSystem;
  +packageManager: PackageManager;
}

export type ServerOptions = {|
  host?: string,
  port: number,
  https?: HTTPSOptions | boolean,
  publicUrl?: string
|};

export type HTTPSOptions = {|
  cert: FilePath,
  key: FilePath
|};

export type SourceLocation = {|
  filePath: string,
  start: {|
    line: number,
    column: number
  |},
  end: {|
    line: number,
    column: number
  |}
|};

export type Meta = {
  [string]: JSONValue,
  globals?: Map<string, ?{code: string, deps?: Array<string>, ...}>,
  ...
};

export type Symbol = string;

export type DependencyOptions = {|
  moduleSpecifier: ModuleSpecifier,
  isAsync?: boolean,
  isEntry?: boolean,
  isOptional?: boolean,
  isURL?: boolean,
  isWeak?: ?boolean,
  loc?: SourceLocation,
  env?: EnvironmentOpts,
  meta?: Meta,
  target?: Target,
  symbols?: Map<Symbol, Symbol>
|};

export interface Dependency {
  +id: string;
  +moduleSpecifier: ModuleSpecifier;
  +isAsync: boolean;
  +isEntry: boolean;
  +isOptional: boolean;
  +isURL: boolean;
  +isWeak: ?boolean;
  +loc: ?SourceLocation;
  +env: Environment;
  +meta: Meta;
  +target: ?Target;
  +sourceAssetId: ?string;
  +sourcePath: ?string;
  +symbols: Map<Symbol, Symbol>;
  +pipeline: ?string;
}

export type File = {|
  filePath: FilePath,
  hash?: string
|};

<<<<<<< HEAD
export type ASTGenerator = {|
  type: string,
  version: string
|};

interface BaseAsset {
=======
export interface BaseAsset {
  +ast: ?AST;
>>>>>>> 3187c169
  +env: Environment;
  +fs: FileSystem;
  +filePath: FilePath;
  +id: string;
  +meta: Meta;
  +isIsolated: boolean;
  +isInline: boolean;
  +isSource: boolean;
  +type: string;
  +symbols: Map<Symbol, Symbol>;
  +sideEffects: boolean;
  +uniqueKey: ?string;
  +astGenerator: ?ASTGenerator;

  getCode(): Promise<string>;
  getBuffer(): Promise<Buffer>;
  getStream(): Readable;
  getMap(): Promise<?SourceMap>;
  getAST(): Promise<?AST>;
  getIncludedFiles(): $ReadOnlyArray<File>;
  getDependencies(): $ReadOnlyArray<Dependency>;
  getConfig(
    filePaths: Array<FilePath>,
    options: ?{|
      packageKey?: string,
      parse?: boolean
    |}
  ): Promise<ConfigResult | null>;
  getPackage(): Promise<PackageJSON | null>;
}

export interface MutableAsset extends BaseAsset {
  isIsolated: boolean;
  isInline: boolean;
  type: string;

  addDependency(dep: DependencyOptions): string;
  setMap(?SourceMap): void;
  setCode(string): void;
  setBuffer(Buffer): void;
  setStream(Readable): void;
  setAST(AST): void;
  addIncludedFile(file: File): void;
  addDependency(opts: DependencyOptions): string;
  addURLDependency(url: string, opts: $Shape<DependencyOptions>): string;
}

export interface Asset extends BaseAsset {
  +stats: Stats;
}

export interface Config {
  +isSource: boolean;
  +searchPath: FilePath;
  +result: ConfigResult;
  +env: Environment;
  +resolvedPath: ?FilePath;

  setResolvedPath(filePath: FilePath): void;
  setResult(result: ConfigResult): void; // TODO: fix
  setResultHash(resultHash: string): void;
  addIncludedFile(filePath: FilePath): void;
  addDevDependency(name: PackageName, version?: Semver): void;
  setWatchGlob(glob: string): void;
  getConfigFrom(
    searchPath: FilePath,
    filePaths: Array<FilePath>,
    options: ?{|
      packageKey?: string,
      parse?: boolean,
      exclude?: boolean
    |}
  ): Promise<ConfigResult | null>;
  getConfig(
    filePaths: Array<FilePath>,
    options: ?{|
      packageKey?: string,
      parse?: boolean,
      exclude?: boolean
    |}
  ): Promise<ConfigResult | null>;
  getPackage(): Promise<PackageJSON | null>;
  shouldRehydrate(): void;
  shouldReload(): void;
  shouldInvalidateOnStartup(): void;
}

export type Stats = {|
  time: number,
  size: number
|};

export type GenerateOutput = {|
  code: Blob,
  map?: ?SourceMap
|};

export type Blob = string | Buffer | Readable;

export interface TransformerResult {
  type: string;
  code?: string;
  map?: ?SourceMap;
  content?: Blob;
  ast?: ?AST;
  dependencies?: $ReadOnlyArray<DependencyOptions>;
  includedFiles?: $ReadOnlyArray<File>;
  isIsolated?: boolean;
  isInline?: boolean;
  isSource?: boolean;
  env?: EnvironmentOpts;
  meta?: Meta;
  pipeline?: ?string;
  symbols?: Map<Symbol, Symbol>;
  sideEffects?: boolean;
  uniqueKey?: ?string;
}

export type Async<T> = T | Promise<T>;

export type ResolveFn = (from: FilePath, to: string) => Promise<FilePath>;

type ResolveConfigFn = (
  configNames: Array<FilePath>
) => Promise<FilePath | null>;

export type ValidateResult = {|
  warnings: Array<Diagnostic>,
  errors: Array<Diagnostic>
|};

export type Validator = {|
  validate({|
    asset: Asset,
    config: ConfigResult | void,
    options: PluginOptions,
    logger: PluginLogger
  |}): Async<ValidateResult | void>,
  getConfig?: ({|
    asset: Asset,
    resolveConfig: ResolveConfigFn,
    options: PluginOptions,
    logger: PluginLogger
  |}) => Async<ConfigResult | void>
|};

export type Transformer = {|
  // TODO: deprecate getConfig
  getConfig?: ({|
    asset: MutableAsset,
    resolve: ResolveFn,
    options: PluginOptions,
    logger: PluginLogger
  |}) => Async<ConfigResult | void>,
  loadConfig?: ({|
    config: Config,
    options: PluginOptions,
    logger: PluginLogger
  |}) => Async<void>,
  preSerializeConfig?: ({|
    config: Config,
    options: PluginOptions
  |}) => Async<void>,
  postDeserializeConfig?: ({|
    config: Config,
    options: PluginOptions,
    logger: PluginLogger
  |}) => Async<void>,
  canReuseAST?: ({|
    ast: AST,
    options: PluginOptions,
    logger: PluginLogger
  |}) => boolean,
  parse?: ({|
    asset: MutableAsset,
    config: ?ConfigResult,
    resolve: ResolveFn,
    options: PluginOptions,
    logger: PluginLogger
  |}) => Async<?AST>,
  transform({|
    asset: MutableAsset,
    config: ?ConfigResult,
    resolve: ResolveFn,
    options: PluginOptions,
    logger: PluginLogger
  |}): Async<Array<TransformerResult | MutableAsset>>,
  generate?: ({|
<<<<<<< HEAD
    asset: Asset,
    ast: AST,
    options: PluginOptions
=======
    asset: MutableAsset,
    config: ?ConfigResult,
    resolve: ResolveFn,
    options: PluginOptions,
    logger: PluginLogger
>>>>>>> 3187c169
  |}) => Async<GenerateOutput>,
  postProcess?: ({|
    assets: Array<MutableAsset>,
    config: ?ConfigResult,
    resolve: ResolveFn,
    options: PluginOptions,
    logger: PluginLogger
  |}) => Async<Array<TransformerResult>>
|};

export interface TraversalActions {
  skipChildren(): void;
  stop(): void;
}

export type GraphVisitor<TNode, TContext> =
  | GraphTraversalCallback<TNode, TContext>
  | {|
      enter?: GraphTraversalCallback<TNode, TContext>,
      exit?: GraphTraversalCallback<TNode, TContext>
    |};
export type GraphTraversalCallback<TNode, TContext> = (
  node: TNode,
  context: ?TContext,
  actions: TraversalActions
) => ?TContext;

export type BundleTraversable =
  | {|+type: 'asset', value: Asset|}
  | {|+type: 'dependency', value: Dependency|};

export type BundlerBundleGraphTraversable =
  | {|+type: 'asset', value: Asset|}
  | {|+type: 'dependency', value: Dependency|};

export type CreateBundleOpts =
  // If an entryAsset is provided, a bundle id, type, and environment will be
  // inferred from the entryAsset.
  | {|
      id?: string,
      entryAsset: Asset,
      target: Target,
      isEntry?: ?boolean,
      isInline?: ?boolean,
      type?: ?string,
      env?: ?Environment
    |}
  // If an entryAsset is not provided, a bundle id, type, and environment must
  // be provided.
  | {|
      id: string,
      entryAsset?: Asset,
      target: Target,
      isEntry?: ?boolean,
      isInline?: ?boolean,
      type: string,
      env: Environment
    |};

export type SymbolResolution = {|
  asset: Asset,
  exportSymbol: Symbol | string,
  symbol: void | Symbol
|};

export interface Bundle {
  +id: string;
  +type: string;
  +env: Environment;
  +isEntry: ?boolean;
  +isInline: ?boolean;
  +target: Target;
  +filePath: ?FilePath;
  +name: ?string;
  +stats: Stats;
  getEntryAssets(): Array<Asset>;
  getMainEntry(): ?Asset;
  hasAsset(Asset): boolean;
  getHash(): string;
  traverseAssets<TContext>(visit: GraphVisitor<Asset, TContext>): ?TContext;
  traverse<TContext>(
    visit: GraphVisitor<BundleTraversable, TContext>
  ): ?TContext;
}

export interface NamedBundle extends Bundle {
  +filePath: FilePath;
  +name: string;
}

export type BundleGroup = {|
  target: Target,
  entryAssetId: string
|};

export interface MutableBundleGraph {
  addAssetGraphToBundle(Asset, Bundle): void;
  addBundleToBundleGroup(Bundle, BundleGroup): void;
  createAssetReference(Dependency, Asset): void;
  createBundle(CreateBundleOpts): Bundle;
  createBundleGroup(Dependency, Target): BundleGroup;
  findBundlesWithAsset(Asset): Array<Bundle>;
  getDependencyAssets(Dependency): Array<Asset>;
  getDependencyResolution(Dependency): ?Asset;
  getBundleGroupsContainingBundle(Bundle): Array<BundleGroup>;
  getBundlesInBundleGroup(BundleGroup): Array<Bundle>;
  getTotalSize(Asset): number;
  isAssetInAncestorBundles(Bundle, Asset): boolean;
  removeAssetGraphFromBundle(Asset, Bundle): void;
  traverse<TContext>(
    GraphVisitor<BundlerBundleGraphTraversable, TContext>
  ): ?TContext;
  traverseBundles<TContext>(GraphVisitor<Bundle, TContext>): ?TContext;
  traverseContents<TContext>(
    GraphVisitor<BundlerBundleGraphTraversable, TContext>
  ): ?TContext;
}

export interface BundleGraph {
  getBundles(): Array<Bundle>;
  getBundleGroupsContainingBundle(bundle: Bundle): Array<BundleGroup>;
  getBundleGroupsReferencedByBundle(
    bundle: Bundle
  ): Array<{|
    bundleGroup: BundleGroup,
    dependency: Dependency
  |}>;
  getBundlesInBundleGroup(bundleGroup: BundleGroup): Array<Bundle>;
  getChildBundles(bundle: Bundle): Array<Bundle>;
  getSiblingBundles(bundle: Bundle): Array<Bundle>;
  getDependencies(asset: Asset): Array<Dependency>;
  getIncomingDependencies(asset: Asset): Array<Dependency>;
  getDependencyResolution(dependency: Dependency): ?Asset;
  isAssetInAncestorBundles(bundle: Bundle, asset: Asset): boolean;
  isAssetReferenced(asset: Asset): boolean;
  isAssetReferencedByAssetType(asset: Asset, type: string): boolean;
  hasParentBundleOfType(bundle: Bundle, type: string): boolean;
  resolveSymbol(asset: Asset, symbol: Symbol): SymbolResolution;
  getExportedSymbols(asset: Asset): Array<SymbolResolution>;
  traverseBundles<TContext>(
    visit: GraphTraversalCallback<Bundle, TContext>
  ): ?TContext;
  findBundlesWithAsset(Asset): Array<Bundle>;
}

export type BundleResult = {|
  contents: Blob,
  ast?: AST,
  map?: ?SourceMap
|};

export type ResolveResult = {|
  filePath?: FilePath,
  isExcluded?: boolean,
  sideEffects?: boolean,
  code?: string
|};

export type Bundler = {|
  bundle({|
    bundleGraph: MutableBundleGraph,
    options: PluginOptions,
    logger: PluginLogger
  |}): Async<void>,
  optimize({|
    bundleGraph: MutableBundleGraph,
    options: PluginOptions,
    logger: PluginLogger
  |}): Async<void>
|};

export type Namer = {|
  name({|
    bundle: Bundle,
    bundleGraph: BundleGraph,
    options: PluginOptions,
    logger: PluginLogger
  |}): Async<?FilePath>
|};

export type RuntimeAsset = {|
  filePath: FilePath,
  code: string,
  dependency?: Dependency,
  isEntry?: boolean
|};

export type Runtime = {|
  apply({|
    bundle: NamedBundle,
    bundleGraph: BundleGraph,
    options: PluginOptions,
    logger: PluginLogger
  |}): Async<void | RuntimeAsset | Array<RuntimeAsset>>
|};

export type Packager = {|
  package({|
    bundle: NamedBundle,
    bundleGraph: BundleGraph,
    options: PluginOptions,
    getSourceMapReference: (map: SourceMap) => Promise<string> | string,
    logger: PluginLogger,
    getInlineBundleContents: (
      Bundle,
      BundleGraph
    ) => Async<{|contents: Blob, map: ?(Readable | string)|}>
  |}): Async<BundleResult>
|};

export type Optimizer = {|
  optimize({|
    bundle: NamedBundle,
    contents: Blob,
    map: ?SourceMap,
    options: PluginOptions,
    logger: PluginLogger
  |}): Async<BundleResult>
|};

export type Resolver = {|
  resolve({|
    dependency: Dependency,
    options: PluginOptions,
    logger: PluginLogger,
    filePath: FilePath
  |}): Async<?ResolveResult>
|};

export type ProgressLogEvent = {|
  +type: 'log',
  +level: 'progress',
  +message: string
|};

export type DiagnosticLogEvent = {|
  +type: 'log',
  +level: 'error' | 'warn' | 'info' | 'verbose',
  +diagnostics: Array<Diagnostic>
|};

export type TextLogEvent = {|
  +type: 'log',
  +level: 'success',
  +message: string
|};

export type LogEvent = ProgressLogEvent | DiagnosticLogEvent | TextLogEvent;

export type BuildStartEvent = {|
  type: 'buildStart'
|};

type WatchStartEvent = {|
  type: 'watchStart'
|};

type WatchEndEvent = {|
  type: 'watchEnd'
|};

type ResolvingProgressEvent = {|
  type: 'buildProgress',
  phase: 'resolving',
  dependency: Dependency
|};

type TransformingProgressEvent = {|
  type: 'buildProgress',
  phase: 'transforming',
  filePath: FilePath
|};

type BundlingProgressEvent = {|
  type: 'buildProgress',
  phase: 'bundling'
|};

type PackagingProgressEvent = {|
  type: 'buildProgress',
  phase: 'packaging',
  bundle: NamedBundle
|};

type OptimizingProgressEvent = {|
  type: 'buildProgress',
  phase: 'optimizing',
  bundle: NamedBundle
|};

export type BuildProgressEvent =
  | ResolvingProgressEvent
  | TransformingProgressEvent
  | BundlingProgressEvent
  | PackagingProgressEvent
  | OptimizingProgressEvent;

export type BuildSuccessEvent = {|
  type: 'buildSuccess',
  bundleGraph: BundleGraph,
  buildTime: number,
  changedAssets: Map<string, Asset>
|};

export type BuildFailureEvent = {|
  type: 'buildFailure',
  diagnostics: Array<Diagnostic>
|};

export type BuildEvent = BuildFailureEvent | BuildSuccessEvent;

export type ValidationEvent = {|
  type: 'validation',
  filePath: FilePath
|};

export type ReporterEvent =
  | LogEvent
  | BuildStartEvent
  | BuildProgressEvent
  | BuildSuccessEvent
  | BuildFailureEvent
  | WatchStartEvent
  | WatchEndEvent
  | ValidationEvent;

export type Reporter = {|
  report({|
    event: ReporterEvent,
    options: PluginOptions,
    logger: PluginLogger
  |}): Async<void>
|};

export interface ErrorWithCode extends Error {
  code?: string;
}

export interface IDisposable {
  dispose(): mixed;
}

export interface AsyncSubscription {
  unsubscribe(): Promise<mixed>;
}<|MERGE_RESOLUTION|>--- conflicted
+++ resolved
@@ -275,17 +275,12 @@
   hash?: string
 |};
 
-<<<<<<< HEAD
 export type ASTGenerator = {|
   type: string,
   version: string
 |};
 
-interface BaseAsset {
-=======
 export interface BaseAsset {
-  +ast: ?AST;
->>>>>>> 3187c169
   +env: Environment;
   +fs: FileSystem;
   +filePath: FilePath;
@@ -474,17 +469,10 @@
     logger: PluginLogger
   |}): Async<Array<TransformerResult | MutableAsset>>,
   generate?: ({|
-<<<<<<< HEAD
     asset: Asset,
     ast: AST,
-    options: PluginOptions
-=======
-    asset: MutableAsset,
-    config: ?ConfigResult,
-    resolve: ResolveFn,
-    options: PluginOptions,
-    logger: PluginLogger
->>>>>>> 3187c169
+    options: PluginOptions,
+    logger: PluginLogger
   |}) => Async<GenerateOutput>,
   postProcess?: ({|
     assets: Array<MutableAsset>,
